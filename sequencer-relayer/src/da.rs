--- conflicted
+++ resolved
@@ -130,11 +130,7 @@
     pub fn new(endpoint: String) -> eyre::Result<Self> {
         let cnc = CelestiaNodeClient::builder()
             .base_url(endpoint)
-<<<<<<< HEAD
-            .wrap_err("failed to set base url on CelestiaNodeClientBuilder")?
-=======
-            .wrap_err("failed setting base URL for celestia node client; bad URL?")?
->>>>>>> 8fa5e010
+            .wrap_err("failed to set base URL for celestia node client; bad URL?")?
             .build()
             .wrap_err("failed creating celestia node client")?;
         Ok(CelestiaClient { client: cnc })
