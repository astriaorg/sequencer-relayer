use anyhow::Error;
use serde::{Deserialize, Serialize};
use std::convert::TryFrom;
use tendermint::{
    account::Id as AccountId,
    block::{
        header::Version as TmVersion, parts::Header as TmPartSetHeader, Header as TmHeader,
        Height as TmHeight, Id as TmBlockId,
    },
    chain::Id as TmChainId,
    hash::{AppHash, Hash as TmHash},
    Time,
};

use crate::base64_string::Base64String;

/// cosmos-sdk (Tendermint) RPC types.
/// see https://v1.cosmos.network/rpc/v0.41.4

#[derive(Serialize, Debug)]
pub struct EmptyRequest {}

#[derive(Deserialize, Debug)]
pub struct BlockResponse {
    pub block_id: BlockId,
    pub block: Block,
}

<<<<<<< HEAD
#[derive(Clone, Deserialize, Debug, PartialEq, Eq, Hash, Serialize)]
=======
#[derive(Clone, Deserialize, Debug, PartialEq, Eq, Serialize)]
>>>>>>> 34537925
pub struct BlockId {
    pub hash: Base64String,
    pub part_set_header: Parts,
}

<<<<<<< HEAD
#[derive(Clone, Deserialize, Debug, PartialEq, Eq, Hash, Serialize)]
=======
#[derive(Clone, Deserialize, Debug, PartialEq, Eq, Serialize)]
>>>>>>> 34537925
pub struct Parts {
    pub total: u32,
    pub hash: Base64String,
}

#[derive(Deserialize, Debug)]
pub struct Block {
    pub header: Header,
    pub data: Data,
    // TODO: evidence
    pub last_commit: Commit,
}

#[derive(Deserialize, Debug)]
pub struct Commit {
    pub height: String,
    pub round: u64,
    pub block_id: BlockId,
    pub signatures: Vec<CommitSig>,
}

#[derive(Deserialize, Debug)]
pub struct CommitSig {
    pub block_id_flag: String,
    pub validator_address: Base64String,
    pub timestamp: String,
    pub signature: Base64String,
}

<<<<<<< HEAD
#[derive(Clone, Deserialize, Debug, Eq, Hash, PartialEq, Serialize)]
=======
#[derive(Clone, Deserialize, Debug, Eq, PartialEq, Serialize)]
>>>>>>> 34537925
pub struct Version {
    pub block: String,
    pub app: String,
}

#[derive(Deserialize, Debug)]
pub struct Data {
    pub txs: Vec<Base64String>,
}

<<<<<<< HEAD
#[derive(Clone, Deserialize, Debug, Hash, Eq, PartialEq, Serialize)]
=======
#[derive(Clone, Deserialize, Debug, Eq, PartialEq, Serialize)]
>>>>>>> 34537925
pub struct Header {
    pub version: Version,
    pub chain_id: String,
    pub height: String,
    pub time: String,
    pub last_block_id: Option<BlockId>,
    pub last_commit_hash: Option<Base64String>,
    pub data_hash: Option<Base64String>,
    pub validators_hash: Base64String,
    pub next_validators_hash: Base64String,
    pub consensus_hash: Base64String,
    pub app_hash: Base64String,
    pub last_results_hash: Option<Base64String>,
    pub evidence_hash: Option<Base64String>,
    pub proposer_address: Base64String,
}

impl Default for Header {
    /// default returns an empty header.
    fn default() -> Self {
        Header {
            version: Version {
                block: "0".to_string(),
                app: "0".to_string(),
            },
            chain_id: "default".to_string(),
            height: "0".to_string(),
            time: "1970-01-01T00:00:00Z".to_string(),
            last_block_id: None,
            last_commit_hash: None,
            data_hash: None,
            validators_hash: Base64String(vec![]),
            next_validators_hash: Base64String(vec![]),
            consensus_hash: Base64String(vec![]),
            app_hash: Base64String(vec![]),
            last_results_hash: None,
            evidence_hash: None,
            proposer_address: Base64String(vec![]),
        }
    }
}

impl Header {
    pub fn hash(&self) -> Result<TmHash, Error> {
        let tm_header = self.to_tendermint_header()?;
        Ok(tm_header.hash())
    }

    /// to_tendermint_header converts a Tendermint RPC header to a tendermint-rs header.
    fn to_tendermint_header(&self) -> Result<TmHeader, Error> {
        let last_block_id = self
            .last_block_id
            .as_ref()
            .map(|id| {
                Ok(TmBlockId {
                    hash: TmHash::try_from(id.hash.0.clone())?,
                    part_set_header: TmPartSetHeader::new(
                        id.part_set_header.total,
                        TmHash::try_from(id.part_set_header.hash.0.clone())?,
                    )?,
                })
            })
            .map_or(Ok(None), |r: Result<TmBlockId, Error>| r.map(Some))?;

        let last_commit_hash = self
            .last_commit_hash
            .as_ref()
            .map(|h| TmHash::try_from(h.0.clone()))
            .map_or(Ok(None), |r| r.map(Some))?;

        let data_hash = self
            .data_hash
            .as_ref()
            .map(|h| TmHash::try_from(h.0.clone()))
            .map_or(Ok(None), |r| r.map(Some))?;

        let last_results_hash = self
            .last_results_hash
            .as_ref()
            .map(|h| TmHash::try_from(h.0.clone()))
            .map_or(Ok(None), |r| r.map(Some))?;

        let evidence_hash = self
            .evidence_hash
            .as_ref()
            .map(|h| TmHash::try_from(h.0.clone()))
            .map_or(Ok(None), |r| r.map(Some))?;

        Ok(TmHeader {
            version: TmVersion {
                block: self.version.block.parse::<u64>()?,
                app: self.version.app.parse::<u64>()?,
            },
            chain_id: TmChainId::try_from(self.chain_id.clone())?,
            height: TmHeight::try_from(self.height.parse::<u64>()?)?,
            time: Time::parse_from_rfc3339(&self.time)?,
            last_block_id,
            last_commit_hash,
            data_hash,
            validators_hash: TmHash::try_from(self.validators_hash.0.clone())?,
            next_validators_hash: TmHash::try_from(self.next_validators_hash.0.clone())?,
            consensus_hash: TmHash::try_from(self.consensus_hash.0.clone())?,
            app_hash: AppHash::try_from(self.app_hash.0.clone())?,
            last_results_hash,
            evidence_hash,
            proposer_address: AccountId::try_from(self.proposer_address.0.clone())?,
        })
    }
}

#[cfg(test)]
mod test {
    use crate::sequencer::SequencerClient;

    #[tokio::test]
    async fn test_header_to_tendermint_header() {
        let cosmos_endpoint = "http://localhost:1317".to_string();
        let client = SequencerClient::new(cosmos_endpoint).unwrap();
        let resp = client.get_latest_block().await.unwrap();
        let tm_header = &resp.block.header.to_tendermint_header().unwrap();
        let tm_header_hash = tm_header.hash();
        assert_eq!(tm_header_hash.as_bytes(), &resp.block_id.hash.0);
    }
}<|MERGE_RESOLUTION|>--- conflicted
+++ resolved
@@ -26,21 +26,13 @@
     pub block: Block,
 }
 
-<<<<<<< HEAD
-#[derive(Clone, Deserialize, Debug, PartialEq, Eq, Hash, Serialize)]
-=======
 #[derive(Clone, Deserialize, Debug, PartialEq, Eq, Serialize)]
->>>>>>> 34537925
 pub struct BlockId {
     pub hash: Base64String,
     pub part_set_header: Parts,
 }
 
-<<<<<<< HEAD
-#[derive(Clone, Deserialize, Debug, PartialEq, Eq, Hash, Serialize)]
-=======
 #[derive(Clone, Deserialize, Debug, PartialEq, Eq, Serialize)]
->>>>>>> 34537925
 pub struct Parts {
     pub total: u32,
     pub hash: Base64String,
@@ -70,11 +62,7 @@
     pub signature: Base64String,
 }
 
-<<<<<<< HEAD
-#[derive(Clone, Deserialize, Debug, Eq, Hash, PartialEq, Serialize)]
-=======
 #[derive(Clone, Deserialize, Debug, Eq, PartialEq, Serialize)]
->>>>>>> 34537925
 pub struct Version {
     pub block: String,
     pub app: String,
@@ -85,11 +73,7 @@
     pub txs: Vec<Base64String>,
 }
 
-<<<<<<< HEAD
-#[derive(Clone, Deserialize, Debug, Hash, Eq, PartialEq, Serialize)]
-=======
 #[derive(Clone, Deserialize, Debug, Eq, PartialEq, Serialize)]
->>>>>>> 34537925
 pub struct Header {
     pub version: Version,
     pub chain_id: String,
