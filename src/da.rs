--- conflicted
+++ resolved
@@ -111,11 +111,7 @@
     #[tokio::test]
     async fn test_celestia_client() {
         // unfortunately, this needs to be all one test for now, since
-<<<<<<< HEAD
-        // submitting multiple blocks to celestia concurrently returns in
-=======
         // submitting multiple blocks to celestia concurrently returns
->>>>>>> b157e5c5
         // "incorrect account sequence" errors.
 
         // test submit_block
