--- conflicted
+++ resolved
@@ -54,16 +54,12 @@
     let da_client = CelestiaClient::new(options.celestia_endpoint)
         .expect("failed to create data availability client");
 
-<<<<<<< HEAD
     let (hrp, data, variant) =
         bech32::decode(&options.validator_address).expect("failed to decode validator address");
     assert_eq!(hrp, "metrovalcons", "address must start with metrovalcons");
     assert_eq!(variant, Variant::Bech32, "expected bech32 address");
     let address_bytes = Vec::<u8>::from_base32(&data).unwrap();
 
-    get_default_namespace().await;
-=======
->>>>>>> 3f9b482f
     let sleep_duration = time::Duration::from_millis(options.block_time);
     let mut interval = tokio::time::interval(sleep_duration);
     let mut highest_block_number = 0u64;
