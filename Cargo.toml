--- conflicted
+++ resolved
@@ -1,59 +1,5 @@
-<<<<<<< HEAD
-[package]
-name = "sequencer-relayer"
-version = "0.1.0"
-edition = "2021"
-license = "MIT OR Apache-2.0"
-rust-version = "1.65"
-
-[dependencies]
-axum = "0.6.16"
-base64 = "0.21"
-bech32 = "0.9"
-clap = { version = "4.1.9", features = ["derive"] }
-dirs = "5.0"
-ed25519-dalek = "1.0"
-eyre = "0.6"
-hex = "0.4"
-http = "0.2.9"
-futures = "0.3"
-gossipnet = { git = "https://github.com/astriaorg/gossipnet", features = [ "mdns" ], rev = "e916e4b0d4a0caa6fea68f721d4a4a8660a46af6" }
-prost = "0.11"
-prost-types = "0.11"
-rand = { version = "0.7", features = [ "getrandom" ] }
-reqwest = { version = "0.11", default-features = false, features = ["json", "rustls-tls"] }
-serde = { version = "1.0", features = ["derive"] }
-serde_json = "1.0"
-serde_with = { version = "3.0", features = [ "json" ] }
-sha2 = "0.10"
-tendermint = "0.30"
-tokio = { version = "1.24", features = [ "macros", "rt-multi-thread" ] }
-tracing = "0.1"
-tracing-subscriber = "0.2.15"
-
-[dependencies.rs-cnc]
-git = "https://github.com/astriaorg/rs-cnc.git"
-default-features = false
-features = ["rustls"]
-
-[build-dependencies]
-prost-build = "0.11"
-
-[dev-dependencies]
-podman-api = "0.10.0"
-uuid = { version = "1.3.1", features = ["v4"] }
-tokio = { version = "1.24", features = [ "parking_lot", "sync", "time" ] }
-askama = "0.12.0"
-once_cell = "1.17.1"
-
-[target.'cfg(target_os = "linux")'.dev-dependencies]
-users = "0.11.0"
-[target.'cfg(target_os = "macos")'.dev-dependencies]
-home = "0.5.4"
-=======
 [workspace]
 members = [
   "sequencer-relayer",
   "sequencer-relayer-test",
-]
->>>>>>> 55616cb7
+]